// Copyright (c) 2017-2022, University of Tennessee. All rights reserved.
// SPDX-License-Identifier: BSD-3-Clause
// This program is free software: you can redistribute it and/or modify it under
// the terms of the BSD 3-Clause license. See the accompanying LICENSE file.

// Function definitions moved from cblas_wrappers.hh for ESSL compatability.

// get BLAS_FORTRAN_NAME and blas_int
#include "blas/fortran.h"
#include "cblas_wrappers.hh"

#include <complex>

<<<<<<< HEAD
// -----------------------------------------------------------------------------
=======
#define BLAS_crotg BLAS_FORTRAN_NAME( crotg, CROTG )
#define BLAS_zrotg BLAS_FORTRAN_NAME( zrotg, ZROTG )

>>>>>>> b23f5e1d
void
cblas_rotg(
    std::complex<float> *a, std::complex<float> *b,
    float *c, std::complex<float> *s )
{
    BLAS_crotg(
        (blas_complex_float*) a,
        (blas_complex_float*) b,
        c,
        (blas_complex_float*) s );
}

void
cblas_rotg(
    std::complex<double> *a, std::complex<double> *b,
    double *c, std::complex<double> *s )
{
    BLAS_zrotg(
        (blas_complex_double*) a,
        (blas_complex_double*) b,
        c,
        (blas_complex_double*) s );
}

// -----------------------------------------------------------------------------
void
cblas_rot(
    int n,
    std::complex<float> *x, int incx,
    std::complex<float> *y, int incy,
    float c, std::complex<float> s )
{
    BLAS_crot(
        &n,
        (blas_complex_float*) x,
        &incx,
        (blas_complex_float*) y,
        &incy,
        &c,
        (blas_complex_float*) &s );
}

void
cblas_rot(
    int n,
    std::complex<double> *x, int incx,
    std::complex<double> *y, int incy,
    double c, std::complex<double> s )
{
    BLAS_zrot(
        &n,
        (blas_complex_double*) x,
        &incx,
        (blas_complex_double*) y,
        &incy,
        &c,
        (blas_complex_double*) &s );
}<|MERGE_RESOLUTION|>--- conflicted
+++ resolved
@@ -11,13 +11,7 @@
 
 #include <complex>
 
-<<<<<<< HEAD
 // -----------------------------------------------------------------------------
-=======
-#define BLAS_crotg BLAS_FORTRAN_NAME( crotg, CROTG )
-#define BLAS_zrotg BLAS_FORTRAN_NAME( zrotg, ZROTG )
-
->>>>>>> b23f5e1d
 void
 cblas_rotg(
     std::complex<float> *a, std::complex<float> *b,
